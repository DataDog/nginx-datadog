--- conflicted
+++ resolved
@@ -239,14 +239,12 @@
 .PHONY: lab
 lab: build-musl
 	cp -v .musl-build/ngx_http_datadog_module.so* lab/services/nginx/
-<<<<<<< HEAD
 	lab/bin/run-nginx-lab $(TEST_ARGS)
 
 .PHONY: openresty-lab
 openresty-lab: build-openresty
 	cp -v .openresty-build/ngx_http_datadog_module.so* lab/services/nginx/
 	lab/bin/run-openresty-lab $(TEST_ARGS)
-=======
 	lab/bin/run $(TEST_ARGS)
 
 .PHONY: circleci-config
@@ -254,5 +252,4 @@
 	@echo "Compiling circleci config"
 	circleci config pack .circleci/src > $(CIRCLE_CFG)
 	@echo "Validating circleci config"
-	circleci config validate $(CIRCLE_CFG)
->>>>>>> affd3f9b
+	circleci config validate $(CIRCLE_CFG)