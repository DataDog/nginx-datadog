.DELETE_ON_ERROR:

# Including this file defines NGINX_VERSION.
include nginx-version-info

BUILD_DIR ?= .build
MAKE_JOB_COUNT ?= $(shell nproc)

.PHONY: build
build: build-deps nginx/objs/Makefile sources
	mkdir -p $(BUILD_DIR) && cd $(BUILD_DIR) && cmake -DBUILD_TESTING=OFF .. && make -j $(MAKE_JOB_COUNT) VERBOSE=1
	chmod 755 $(BUILD_DIR)/libngx_http_datadog_module.so
	@echo 'build successful 👍'

.PHONY: sources
sources: dd-trace-cpp/.git nginx/

.PHONY: build-deps
build-deps: sources dd-trace-cpp-deps

dd-trace-cpp/.git:
	git submodule update --init --recursive

.PHONY: dd-trace-cpp-deps
dd-trace-cpp-deps: dd-trace-cpp/.git

nginx/objs/Makefile: nginx/ module/config
	cd nginx && ./configure --add-dynamic-module=../module/ --with-compat

nginx/: nginx-version-info
	rm -rf nginx && \
	    curl -s -S -L -o nginx.tar.gz "$(shell bin/nginx_release_downloads.sh $(NGINX_VERSION))" && \
		mkdir nginx && \
		tar xzf nginx.tar.gz -C nginx --strip-components 1 && \
		rm nginx.tar.gz

# In the "build" target, we use ./nginx-version-info just for the nginx version
# (to download the appropriate sources).
# In the "build-in-docker" target, we use ./nginx-version-info to also identify
# the appropriate base image.
nginx-version-info:
	$(error The file "nginx-version-info" must be present and contain definitions for NGINX_VERSION and BASE_IMAGE")

dd-trace-cpp/.clang-format: dd-trace-cpp/.git

.clang-format: dd-trace-cpp/.clang-format
	cp $< $@

.PHONY: format
format: .clang-format
	find src/ -type f \( -name '*.h' -o -name '*.cpp' \) -print0 | xargs -0 clang-format-14 -i --style=file
	find bin/ -type f -name '*.py' -print0 | xargs -0 yapf3 -i
	test/bin/format

.PHONY: clean
clean:
	rm -rf \
		.build \
		.docker-build

.PHONY: clobber
clobber: clean
	rm -rf \
<<<<<<< HEAD
		nginx \
		dd-opentracing-cpp/deps \
		dd-opentracing-cpp/CMakeFiles
=======
	    nginx
>>>>>>> f002be2e

.PHONY: build-in-docker
build-in-docker: sources
	bin/run_in_build_image.sh make BUILD_DIR=.docker-build build

.PHONY: test
test: build-in-docker
	cp .docker-build/libngx_http_datadog_module.so test/services/nginx/ngx_http_datadog_module.so
	test/bin/run $(TEST_ARGS)

.PHONY: test-parallel
test-parallel: build-in-docker
	cp .docker-build/libngx_http_datadog_module.so test/services/nginx/ngx_http_datadog_module.so
	test/bin/run_parallel $(TEST_ARGS)

.PHONY: lab
lab: build-in-docker
	cp .docker-build/libngx_http_datadog_module.so lab/services/nginx/ngx_http_datadog_module.so
	lab/bin/run $(TEST_ARGS)<|MERGE_RESOLUTION|>--- conflicted
+++ resolved
@@ -61,13 +61,7 @@
 .PHONY: clobber
 clobber: clean
 	rm -rf \
-<<<<<<< HEAD
-		nginx \
-		dd-opentracing-cpp/deps \
-		dd-opentracing-cpp/CMakeFiles
-=======
 	    nginx
->>>>>>> f002be2e
 
 .PHONY: build-in-docker
 build-in-docker: sources
