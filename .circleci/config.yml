--- conflicted
+++ resolved
@@ -5,932 +5,6 @@
 orbs:
   path-filtering: circleci/path-filtering@1
 
-<<<<<<< HEAD
-jobs:
-  build_nginx_amd64:
-    parameters:
-      nginx-version:
-        type: string
-      waf:
-        type: enum
-        enum:
-        - 'ON'
-        - 'OFF'
-    steps:
-    - checkout
-    - run: git submodule sync && git submodule update --init --recursive
-    - run:
-        name: Verify versions (release tag only)
-        command: |
-          if [[ $CIRCLE_TAG =~ ^v ]]; then
-            bin/verify_version.sh "$(echo "$CIRCLE_TAG" | tr -d v)"
-          else
-            echo "Not a release"
-          fi
-    - run:
-        command: 'make build-musl'
-        environment:
-          BUILD_TYPE: RelWithDebInfo
-          NGINX_VERSION: "<< parameters.nginx-version >>"
-    - persist_to_workspace:
-        root: "."
-        paths:
-          - ".musl-build/ngx_http_datadog_module.so"
-          - ".musl-build/ngx_http_datadog_module.so.debug"
-    - store_artifacts:
-        path: ".musl-build/ngx_http_datadog_module.so"
-        destination: ngx_http_datadog_module.so
-    - store_artifacts:
-        path: ".musl-build/ngx_http_datadog_module.so.debug"
-        destination: ngx_http_datadog_module.so.debug
-    machine:
-      image: ubuntu-2204:current
-    resource_class: xlarge
-    environment:
-      ARCH: x86_64
-      MAKE_JOB_COUNT: 8
-      WAF: "<< parameters.waf >>"
-      NGINX_VERSION: "<< parameters.nginx-version >>"
-  build_nginx_arm64:
-    parameters:
-      nginx-version:
-        type: string
-      waf:
-        type: enum
-        enum:
-        - 'ON'
-        - 'OFF'
-    steps:
-    - checkout
-    - run: git submodule sync && git submodule update --init --recursive
-    - run:
-        command: 'make build-musl'
-        environment:
-          BUILD_TYPE: RelWithDebInfo
-          NGINX_VERSION: "<< parameters.nginx-version >>"
-    - persist_to_workspace:
-        root: "."
-        paths:
-          - ".musl-build/ngx_http_datadog_module.so"
-          - ".musl-build/ngx_http_datadog_module.so.debug"
-    - store_artifacts:
-        path: ".musl-build/ngx_http_datadog_module.so"
-        destination: ngx_http_datadog_module.so
-    - store_artifacts:
-        path: ".musl-build/ngx_http_datadog_module.so.debug"
-        destination: ngx_http_datadog_module.so.debug
-    - store_artifacts:
-        path: nginx-version-info
-        destination: nginx-version-info
-    machine:
-      image: ubuntu-2204:current
-    resource_class: arm.xlarge
-    environment:
-      ARCH: aarch64
-      MAKE_JOB_COUNT: 8
-      WAF: "<< parameters.waf >>"
-      NGINX_VERSION: "<< parameters.nginx-version >>"
-  build_openresty_amd64:
-    parameters:
-      openresty-version:
-        type: string
-      waf:
-        type: enum
-        enum:
-        - 'ON'
-        - 'OFF'
-    steps:
-    - checkout
-    - run: git submodule sync && git submodule update --init --recursive
-    - run:
-        name: Verify versions (release tag only)
-        command: |
-          if [[ $CIRCLE_TAG =~ ^v ]]; then
-            bin/verify_version.sh "$(echo "$CIRCLE_TAG" | tr -d v)"
-          else
-            echo "Not a release"
-          fi
-    - run:
-        command: 'make build-openresty'
-        environment:
-          BUILD_TYPE: RelWithDebInfo
-          RESTY_VERSION: "<< parameters.openresty-version >>"
-    - persist_to_workspace:
-        root: "."
-        paths:
-          - ".openresty-build/ngx_http_datadog_module.so"
-          - ".openresty-build/ngx_http_datadog_module.so.debug"
-    - store_artifacts:
-        path: ".openresty-build/ngx_http_datadog_module.so"
-        destination: ngx_http_datadog_module.so
-    - store_artifacts:
-        path: ".openresty-build/ngx_http_datadog_module.so.debug"
-        destination: ngx_http_datadog_module.so.debug
-    machine:
-      image: ubuntu-2204:current
-    resource_class: xlarge
-    environment:
-      ARCH: x86_64
-      MAKE_JOB_COUNT: 8
-      WAF: "<< parameters.waf >>"
-      RESTY_VERSION: "<< parameters.openresty-version >>"
-  build_openresty_arm64:
-    parameters:
-      openresty-version:
-        type: string
-      waf:
-        type: enum
-        enum:
-        - 'ON'
-        - 'OFF'
-    steps:
-    - checkout
-    - run: git submodule sync && git submodule update --init --recursive
-    - run:
-        command: 'make build-openresty'
-        environment:
-          BUILD_TYPE: RelWithDebInfo
-          RESTY_VERSION: "<< parameters.openresty-version >>"
-    - persist_to_workspace:
-        root: "."
-        paths:
-          - ".openresty-build/ngx_http_datadog_module.so"
-          - ".openresty-build/ngx_http_datadog_module.so.debug"
-    - store_artifacts:
-        path: ".openresty-build/ngx_http_datadog_module.so"
-        destination: ngx_http_datadog_module.so
-    - store_artifacts: 
-        path: ".openresty-build/ngx_http_datadog_module.so.debug"
-        destination: ngx_http_datadog_module.so.debug
-    - store_artifacts:
-        path: openresty-version-info
-        destination: openresty-version-info
-    machine:
-      image: ubuntu-2204:current
-    resource_class: arm.xlarge
-    environment:
-      ARCH: aarch64
-      MAKE_JOB_COUNT: 8
-      WAF: "<< parameters.waf >>"
-      RESTY_VERSION: "<< parameters.openresty-version >>"
-  coverage:
-    environment:
-      DOCKER_BUILDKIT: 1
-    steps:
-    - checkout
-    - run: git submodule sync && git submodule update --init --recursive
-    - run: echo -e "ARCH=amd64\nBASE_IMAGE=nginx:1.26.0\n" > nginx-version-info
-    - run:
-        command: 'make coverage'
-        environment:
-          ARCH: x86_64
-          MAKE_JOB_COUNT: 8
-          BUILD_TYPE: RelWithDebInfo
-          NGINX_VERSION: 1.26.0
-          WAF: ON
-    - codecov/upload:
-        upload_args: '--disable-search'
-        file: .musl-build/coverage.lcov
-        upload_name: circleci
-    machine:
-      image: ubuntu-2204:current
-    resource_class: xlarge
-  test-nginx:
-    parameters:
-      base-image:
-        type: string
-        default: ''
-      nginx-version:
-        type: string
-      arch:
-        type: string
-      waf:
-        type: string
-    executor:
-      name: docker-<< parameters.arch >>
-      image: cimg/python:3.10.13
-    environment:
-      # https://github.com/containers/podman/issues/13889
-      DOCKER_BUILDKIT: 1
-      WAF: "<< parameters.waf >>"
-    steps:
-    - checkout
-    - attach_workspace:
-        at: "/tmp/workspace"
-    - run: mv -v /tmp/workspace/.musl-build/ngx_http_datadog_module.so* test/services/nginx/
-    - run: printf "ARCH=%s\nBASE_IMAGE=%s\n" << parameters.arch >> << parameters.base-image >> > nginx-version-info
-    - setup_remote_docker:
-        docker_layer_caching: true
-    - run: test/bin/run-nginx --verbose --failfast
-    - store_artifacts:
-        path: test/logs/test.log
-        destination: test.log
-  test-openresty:
-    parameters:
-      base-image:
-        type: string
-        default: ''
-      openresty-version:
-        type: string
-      arch:
-        type: string
-      waf:
-        type: string
-    executor:
-      name: docker-<< parameters.arch >>
-      image: cimg/python:3.10.13
-    environment:
-      # https://github.com/containers/podman/issues/13889
-      DOCKER_BUILDKIT: 1
-      WAF: "<< parameters.waf >>"
-    steps:
-    - checkout
-    - attach_workspace:
-        at: "/tmp/workspace"
-    - run: mv -v /tmp/workspace/.openresty-build/ngx_http_datadog_module.so* test/services/nginx/
-    - run: printf "ARCH=%s\nBASE_IMAGE=%s\n" << parameters.arch >> << parameters.base-image >> > openresty-version-info
-    - setup_remote_docker:
-        docker_layer_caching: true
-    - run: test/bin/run-nginx --verbose --failfast
-    - store_artifacts:
-        path: test/logs/test.log
-        destination: test.log
-  system_tests:
-    machine:
-      # https://support.circleci.com/hc/en-us/articles/360007324514-How-can-I-use-Docker-volume-mounting-on-CircleCI-
-      image: ubuntu-2004:current
-    resource_class: large
-    steps:
-      - attach_workspace:
-          at: "/tmp/workspace"
-      - run:
-          name: clone system-tests repo
-          command: git clone https://github.com/DataDog/system-tests.git
-      - run:
-          name: Install python 3.9
-          command: sudo apt-get install python3.9-venv
-      - run:
-          name: Move the module to the system-tests directory
-          working_directory: ./system-tests
-          command: cp /tmp/workspace/.musl-build/ngx_http_datadog_module.so binaries/ngx_http_datadog_module-appsec-amd64-1.25.4.so
-      - run:
-          name: Build test targets
-          working_directory: ./system-tests
-          command: ./build.sh cpp
-      - run:
-          name: Run DEFAULT scenarios
-          working_directory: ./system-tests
-          command: ./run.sh
-          environment:
-            DD_API_KEY: fakekey
-  format:
-    docker:
-    - image: datadog/docker-library:dd-trace-cpp-ci
-    resource_class: small
-    steps:
-    - checkout
-    - run:
-        name: Install Python dependencies
-        command: |
-          pip install yapf
-          update-alternatives --install /usr/local/bin/yapf3 yapf3 /usr/local/bin/yapf 100
-    - run: make lint
-  shellcheck:
-    docker:
-    - image: koalaman/shellcheck-alpine:v0.9.0
-      entrypoint: "/bin/sh"
-    steps:
-    - checkout
-    - run: find bin/ test/ example/ -type f -executable | xargs shellcheck --exclude
-        SC1071,SC1091,SC2317
-workflows:
-  build-and-test:
-    when:
-      and:
-        - not: << pipeline.git.tag >>
-        - not: << pipeline.parameters.build_all >>
-    jobs:
-    - format
-    - shellcheck:
-        name: run shellcheck on shell scripts
-    - build_nginx_amd64:
-        matrix:
-          parameters:
-            nginx-version:
-            - 1.22.1
-            - 1.24.0
-            - 1.25.4
-            - 1.27.1
-            waf:
-            - 'ON'
-            - 'OFF'
-        name: build << matrix.nginx-version >> on amd64 WAF << matrix.waf >>
-    - build_nginx_arm64:
-        matrix:
-          parameters:
-            nginx-version:
-            - 1.22.1
-            - 1.24.0
-            - 1.27.1
-            waf:
-            - 'ON'
-            - 'OFF'
-        name: build << matrix.nginx-version >> on arm64 WAF << matrix.waf >>
-    - build_openresty_amd64:
-        matrix:
-          parameters:
-            openresty-version:
-            - 1.21.4.3
-            - 1.25.3.2
-            waf:
-            - 'ON'
-            - 'OFF'
-        name: build << matrix.openresty-version >> on amd64 WAF << matrix.waf >>
-    - build_openresty_arm64:
-        matrix:
-          parameters:
-            openresty-version:
-            - 1.21.4.3
-            - 1.25.3.2
-            waf:
-            - 'ON'
-            - 'OFF'
-        name: build << matrix.openresty-version >> on arm64 WAF << matrix.waf >>
-    - coverage:
-        name: Coverage on 1.27.0 with WAF ON
-    - test-nginx:
-        matrix:
-          parameters:
-            arch:
-            - amd64
-            - arm64
-            waf:
-            - 'ON'
-            - 'OFF'
-            base-image:
-            - nginx:1.27.1-alpine
-            - nginx:1.27.1
-            nginx-version:
-            - 1.27.1
-        name: test << matrix.nginx-version >> on << matrix.base-image >>:<< matrix.arch
-          >> WAF << matrix.waf >>
-        requires:
-        - build << matrix.nginx-version >> on << matrix.arch >> WAF << matrix.waf
-          >>
-    - test-nginx:
-        matrix:
-          parameters:
-            arch:
-            - amd64
-            - arm64
-            waf:
-            - 'ON'
-            - 'OFF'
-            base-image:
-            - amazonlinux:2.0.20230418.0
-            nginx-version:
-            - 1.22.1
-        name: test << matrix.nginx-version >> on << matrix.base-image >>:<< matrix.arch
-          >> WAF << matrix.waf >>
-        requires:
-        - build << matrix.nginx-version >> on << matrix.arch >> WAF << matrix.waf
-          >>
-    - test-nginx:
-        matrix:
-          parameters:
-            arch:
-            - amd64
-            - arm64
-            waf:
-            - 'ON'
-            - 'OFF'
-            base-image:
-            - amazonlinux:2023.3.20240219.0
-            nginx-version:
-            - 1.24.0
-        name: test << matrix.nginx-version >> on << matrix.base-image >>:<< matrix.arch >> WAF << matrix.waf >>
-        requires:
-        - build << matrix.nginx-version >> on << matrix.arch >> WAF << matrix.waf >>
-    - test-openresty:
-        matrix:
-          parameters:
-            arch:
-            - amd64
-            - arm64
-            waf:
-            - 'ON'
-            - 'OFF'
-            base-image:
-            - openresty/openresty:1.25.3.2-jammy
-            - openresty/openresty:1.25.3.2
-            openresty-version:
-            - 1.25.3.2
-        name: test << matrix.openresty-version >> on << matrix.base-image >>:<< matrix.arch
-          >> WAF << matrix.waf >>
-        requires:
-        - build << matrix.openresty-version >> on << matrix.arch >> WAF << matrix.waf
-          >>
-    - system_tests:
-        name: Run system tests
-        requires:
-        - build 1.25.4 on amd64 WAF ON
-  build-and-test-all:
-    when:
-      or:
-        -  << pipeline.parameters.build_all >>
-        - matches: { pattern: "^v[0-9]+\\.[0-9]+\\.[0-9]+", value: << pipeline.git.tag >> }
-    jobs:
-    # output of bin/generate_jobs_yaml.rb
-    - build_nginx_amd64:
-        matrix:
-          parameters:
-            nginx-version:
-            - 1.22.0
-            - 1.22.1
-            - 1.23.0
-            - 1.23.1
-            - 1.23.2
-            - 1.23.3
-            - 1.23.4
-            - 1.24.0
-            - 1.25.0
-            - 1.25.1
-            - 1.25.2
-            - 1.25.3
-            - 1.25.4
-            - 1.25.5
-            - 1.26.0
-            - 1.26.1
-            - 1.27.0
-            - 1.27.1
-            waf:
-            - 'ON'
-            - 'OFF'
-        name: build << matrix.nginx-version >> on amd64 WAF << matrix.waf >>
-    - build_nginx_arm64:
-        matrix:
-          parameters:
-            nginx-version:
-            - 1.22.0
-            - 1.22.1
-            - 1.23.0
-            - 1.23.1
-            - 1.23.2
-            - 1.23.3
-            - 1.23.4
-            - 1.24.0
-            - 1.25.0
-            - 1.25.1
-            - 1.25.2
-            - 1.25.3
-            - 1.25.4
-            - 1.25.5
-            - 1.26.0
-            - 1.26.1
-            - 1.27.0
-            - 1.27.1
-            waf:
-            - 'ON'
-            - 'OFF'
-        name: build << matrix.nginx-version >> on arm64 WAF << matrix.waf >>
-    - build_openresty_amd64:
-        matrix:
-          parameters:
-            openresty-version:
-            - 1.21.4.1
-            - 1.21.4.2
-            - 1.21.4.3
-            - 1.25.3.1
-            - 1.25.3.2
-            waf:
-            - 'ON'
-            - 'OFF'
-        name: build << matrix.openresty-version >> on amd64 WAF << matrix.waf >>
-    - build_openresty_arm64:
-        matrix:
-          parameters:
-            openresty-version:
-            - 1.21.4.1
-            - 1.21.4.2
-            - 1.21.4.3
-            - 1.25.3.1
-            - 1.25.3.2
-            waf:
-            - 'ON'
-            - 'OFF'
-        name: build << matrix.openresty-version >> on arm64 WAF << matrix.waf >>
-    - test-nginx:
-        matrix:
-          parameters:
-            arch:
-            - amd64
-            - arm64
-            waf:
-            - 'ON'
-            - 'OFF'
-            base-image:
-            - amazonlinux:2023.3.20240219.0
-            - nginx:1.24.0-alpine
-            - nginx:1.24.0
-            nginx-version:
-            - 1.24.0
-        name: test << matrix.nginx-version >> on << matrix.base-image >>:<< matrix.arch >> WAF << matrix.waf >>
-        requires:
-        - build << matrix.nginx-version >> on << matrix.arch >> WAF << matrix.waf >>
-    - test-nginx:
-        matrix:
-          parameters:
-            arch:
-            - amd64
-            - arm64
-            waf:
-            - 'ON'
-            - 'OFF'
-            base-image:
-            - amazonlinux:2.0.20230418.0
-            - amazonlinux:2.0.20230320.0
-            - amazonlinux:2.0.20230307.0
-            - amazonlinux:2.0.20230221.0
-            - amazonlinux:2.0.20230207.0
-            - amazonlinux:2.0.20230119.1
-            - amazonlinux:2.0.20221210.0
-            - amazonlinux:2.0.20221103.3
-            - amazonlinux:2.0.20221004.0
-            - amazonlinux:2.0.20220912.1
-            - amazonlinux:2.0.20220805.0
-            - amazonlinux:2.0.20220719.0
-            - amazonlinux:2.0.20220606.1
-            - amazonlinux:2.0.20220426.0
-            - amazonlinux:2.0.20220419.0
-            - amazonlinux:2.0.20220406.1
-            - amazonlinux:2.0.20220316.0
-            - amazonlinux:2.0.20220218.1
-            - amazonlinux:2.0.20220121.0
-            - nginx:1.22.1-alpine
-            - nginx:1.22.1
-            nginx-version:
-            - 1.22.1
-        name: test << matrix.nginx-version >> on << matrix.base-image >>:<< matrix.arch >> WAF << matrix.waf >>
-        requires:
-        - build << matrix.nginx-version >> on << matrix.arch >> WAF << matrix.waf >>
-    - test-nginx:
-        matrix:
-          parameters:
-            arch:
-            - amd64
-            - arm64
-            waf:
-            - 'ON'
-            - 'OFF'
-            base-image:
-            - nginx:1.27.1-alpine
-            - nginx:1.27.1
-            nginx-version:
-            - 1.27.1
-        name: test << matrix.nginx-version >> on << matrix.base-image >>:<< matrix.arch >> WAF << matrix.waf >>
-        requires:
-        - build << matrix.nginx-version >> on << matrix.arch >> WAF << matrix.waf >>
-    - test-nginx:
-        matrix:
-          parameters:
-            arch:
-            - amd64
-            - arm64
-            waf:
-            - 'ON'
-            - 'OFF'
-            base-image:
-            - nginx:1.27.0-alpine
-            - nginx:1.27.0
-            nginx-version:
-            - 1.27.0
-        name: test << matrix.nginx-version >> on << matrix.base-image >>:<< matrix.arch >> WAF << matrix.waf >>
-        requires:
-        - build << matrix.nginx-version >> on << matrix.arch >> WAF << matrix.waf >>
-    - test-nginx:
-        matrix:
-          parameters:
-            arch:
-            - amd64
-            - arm64
-            waf:
-            - 'ON'
-            - 'OFF'
-            base-image:
-            - nginx:1.26.1-alpine
-            - nginx:1.26.1
-            nginx-version:
-            - 1.26.1
-        name: test << matrix.nginx-version >> on << matrix.base-image >>:<< matrix.arch >> WAF << matrix.waf >>
-        requires:
-        - build << matrix.nginx-version >> on << matrix.arch >> WAF << matrix.waf >>
-    - test-nginx:
-        matrix:
-          parameters:
-            arch:
-            - amd64
-            - arm64
-            waf:
-            - 'ON'
-            - 'OFF'
-            base-image:
-            - nginx:1.26.0-alpine
-            - nginx:1.26.0
-            nginx-version:
-            - 1.26.0
-        name: test << matrix.nginx-version >> on << matrix.base-image >>:<< matrix.arch >> WAF << matrix.waf >>
-        requires:
-        - build << matrix.nginx-version >> on << matrix.arch >> WAF << matrix.waf >>
-    - test-nginx:
-        matrix:
-          parameters:
-            arch:
-            - amd64
-            - arm64
-            waf:
-            - 'ON'
-            - 'OFF'
-            base-image:
-            - nginx:1.25.5-alpine
-            - nginx:1.25.5
-            nginx-version:
-            - 1.25.5
-        name: test << matrix.nginx-version >> on << matrix.base-image >>:<< matrix.arch >> WAF << matrix.waf >>
-        requires:
-        - build << matrix.nginx-version >> on << matrix.arch >> WAF << matrix.waf >>
-    - test-nginx:
-        matrix:
-          parameters:
-            arch:
-            - amd64
-            - arm64
-            waf:
-            - 'ON'
-            - 'OFF'
-            base-image:
-            - nginx:1.25.4-alpine
-            - nginx:1.25.4
-            nginx-version:
-            - 1.25.4
-        name: test << matrix.nginx-version >> on << matrix.base-image >>:<< matrix.arch >> WAF << matrix.waf >>
-        requires:
-        - build << matrix.nginx-version >> on << matrix.arch >> WAF << matrix.waf >>
-    - test-nginx:
-        matrix:
-          parameters:
-            arch:
-            - amd64
-            - arm64
-            waf:
-            - 'ON'
-            - 'OFF'
-            base-image:
-            - nginx:1.25.3-alpine
-            - nginx:1.25.3
-            nginx-version:
-            - 1.25.3
-        name: test << matrix.nginx-version >> on << matrix.base-image >>:<< matrix.arch >> WAF << matrix.waf >>
-        requires:
-        - build << matrix.nginx-version >> on << matrix.arch >> WAF << matrix.waf >>
-    - test-nginx:
-        matrix:
-          parameters:
-            arch:
-            - amd64
-            - arm64
-            waf:
-            - 'ON'
-            - 'OFF'
-            base-image:
-            - nginx:1.25.2-alpine
-            - nginx:1.25.2
-            nginx-version:
-            - 1.25.2
-        name: test << matrix.nginx-version >> on << matrix.base-image >>:<< matrix.arch >> WAF << matrix.waf >>
-        requires:
-        - build << matrix.nginx-version >> on << matrix.arch >> WAF << matrix.waf >>
-    - test-nginx:
-        matrix:
-          parameters:
-            arch:
-            - amd64
-            - arm64
-            waf:
-            - 'ON'
-            - 'OFF'
-            base-image:
-            - nginx:1.25.1-alpine
-            - nginx:1.25.1
-            nginx-version:
-            - 1.25.1
-        name: test << matrix.nginx-version >> on << matrix.base-image >>:<< matrix.arch >> WAF << matrix.waf >>
-        requires:
-        - build << matrix.nginx-version >> on << matrix.arch >> WAF << matrix.waf >>
-    - test-nginx:
-        matrix:
-          parameters:
-            arch:
-            - amd64
-            - arm64
-            waf:
-            - 'ON'
-            - 'OFF'
-            base-image:
-            - nginx:1.25.0-alpine
-            - nginx:1.25.0
-            nginx-version:
-            - 1.25.0
-        name: test << matrix.nginx-version >> on << matrix.base-image >>:<< matrix.arch >> WAF << matrix.waf >>
-        requires:
-        - build << matrix.nginx-version >> on << matrix.arch >> WAF << matrix.waf >>
-    - test-nginx:
-        matrix:
-          parameters:
-            arch:
-            - amd64
-            - arm64
-            waf:
-            - 'ON'
-            - 'OFF'
-            base-image:
-            - nginx:1.23.4-alpine
-            - nginx:1.23.4
-            nginx-version:
-            - 1.23.4
-        name: test << matrix.nginx-version >> on << matrix.base-image >>:<< matrix.arch >> WAF << matrix.waf >>
-        requires:
-        - build << matrix.nginx-version >> on << matrix.arch >> WAF << matrix.waf >>
-    - test-nginx:
-        matrix:
-          parameters:
-            arch:
-            - amd64
-            - arm64
-            waf:
-            - 'ON'
-            - 'OFF'
-            base-image:
-            - nginx:1.23.3-alpine
-            - nginx:1.23.3
-            nginx-version:
-            - 1.23.3
-        name: test << matrix.nginx-version >> on << matrix.base-image >>:<< matrix.arch >> WAF << matrix.waf >>
-        requires:
-        - build << matrix.nginx-version >> on << matrix.arch >> WAF << matrix.waf >>
-    - test-nginx:
-        matrix:
-          parameters:
-            arch:
-            - amd64
-            - arm64
-            waf:
-            - 'ON'
-            - 'OFF'
-            base-image:
-            - nginx:1.23.2-alpine
-            - nginx:1.23.2
-            nginx-version:
-            - 1.23.2
-        name: test << matrix.nginx-version >> on << matrix.base-image >>:<< matrix.arch >> WAF << matrix.waf >>
-        requires:
-        - build << matrix.nginx-version >> on << matrix.arch >> WAF << matrix.waf >>
-    - test-nginx:
-        matrix:
-          parameters:
-            arch:
-            - amd64
-            - arm64
-            waf:
-            - 'ON'
-            - 'OFF'
-            base-image:
-            - nginx:1.23.1-alpine
-            - nginx:1.23.1
-            nginx-version:
-            - 1.23.1
-        name: test << matrix.nginx-version >> on << matrix.base-image >>:<< matrix.arch >> WAF << matrix.waf >>
-        requires:
-        - build << matrix.nginx-version >> on << matrix.arch >> WAF << matrix.waf >>
-    - test-nginx:
-        matrix:
-          parameters:
-            arch:
-            - amd64
-            - arm64
-            waf:
-            - 'ON'
-            - 'OFF'
-            base-image:
-            - nginx:1.23.0-alpine
-            - nginx:1.23.0
-            nginx-version:
-            - 1.23.0
-        name: test << matrix.nginx-version >> on << matrix.base-image >>:<< matrix.arch >> WAF << matrix.waf >>
-        requires:
-        - build << matrix.nginx-version >> on << matrix.arch >> WAF << matrix.waf >>
-    - test-nginx:
-        matrix:
-          parameters:
-            arch:
-            - amd64
-            - arm64
-            waf:
-            - 'ON'
-            - 'OFF'
-            base-image:
-            - nginx:1.22.0-alpine
-            - nginx:1.22.0
-            nginx-version:
-            - 1.22.0
-        name: test << matrix.nginx-version >> on << matrix.base-image >>:<< matrix.arch >> WAF << matrix.waf >>
-        requires:
-        - build << matrix.nginx-version >> on << matrix.arch >> WAF << matrix.waf >>
-    - test-openresty:
-        matrix:
-          parameters:
-            arch:
-            - amd64
-            - arm64
-            waf:
-            - 'ON'
-            - 'OFF'
-            base-image:
-            - openresty/openresty:1.21.4.1-jammy
-            - openresty/openresty:1.21.4.1
-            openresty-version:
-            - 1.21.4.1
-        name: test << matrix.openresty-version >> on << matrix.base-image >>:<< matrix.arch >> WAF << matrix.waf >>
-        requires:
-        - build << matrix.openresty-version >> on << matrix.arch >> WAF << matrix.waf >>
-    - test-openresty:
-        matrix:
-          parameters:
-            arch:
-            - amd64
-            - arm64
-            waf:
-            - 'ON'
-            - 'OFF'
-            base-image:
-            - openresty/openresty:1.21.4.2-jammy
-            - openresty/openresty:1.21.4.2
-            openresty-version:
-            - 1.21.4.2
-        name: test << matrix.openresty-version >> on << matrix.base-image >>:<< matrix.arch >> WAF << matrix.waf >>
-        requires:
-        - build << matrix.openresty-version >> on << matrix.arch >> WAF << matrix.waf >>
-    - test-openresty:
-        matrix:
-          parameters:
-            arch:
-            - amd64
-            - arm64
-            waf:
-            - 'ON'
-            - 'OFF'
-            base-image:
-            - openresty/openresty:1.21.4.3-jammy
-            - openresty/openresty:1.21.4.3
-            openresty-version:
-            - 1.21.4.3
-        name: test << matrix.openresty-version >> on << matrix.base-image >>:<< matrix.arch >> WAF << matrix.waf >>
-        requires:
-        - build << matrix.openresty-version >> on << matrix.arch >> WAF << matrix.waf >>
-    - test-openresty:
-        matrix:
-          parameters:
-            arch:
-            - amd64
-            - arm64
-            waf:
-            - 'ON'
-            - 'OFF'
-            base-image:
-            - openresty/openresty:1.25.3.1-jammy
-            - openresty/openresty:1.25.3.1
-            openresty-version:
-            - 1.25.3.1
-        name: test << matrix.openresty-version >> on << matrix.base-image >>:<< matrix.arch >> WAF << matrix.waf >>
-        requires:
-        - build << matrix.openresty-version >> on << matrix.arch >> WAF << matrix.waf >>
-    - test-openresty:
-        matrix:
-          parameters:
-            arch:
-            - amd64
-            - arm64
-            waf:
-            - 'ON'
-            - 'OFF'
-            base-image:
-            - openresty/openresty:1.25.3.2-jammy
-            - openresty/openresty:1.25.3.2
-            openresty-version:
-            - 1.25.3.1
-        name: test << matrix.openresty-version >> on << matrix.base-image >>:<< matrix.arch >> WAF << matrix.waf >>
-        requires:
-        - build << matrix.openresty-version >> on << matrix.arch >> WAF << matrix.waf >>
-=======
 workflows:
   always-run:
     jobs:
@@ -939,5 +13,4 @@
           mapping: |
             installer/.* run-installer-workflow true
           base-revision: master
-          config-path: .circleci/continue_config.yml
->>>>>>> affd3f9b
+          config-path: .circleci/continue_config.yml