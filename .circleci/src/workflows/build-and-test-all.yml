    when:
      or:
        -  << pipeline.parameters.build_all >>
        - matches: { pattern: "^v[0-9]+\\.[0-9]+\\.[0-9]+", value: << pipeline.git.tag >> }
    jobs:
    - build_ingress_nginx_module:
        name: build ingress-nginx-<< matrix.version >> on << matrix.arch >>
        filters:
            tags:
              only: /^v.*/
        matrix:
          parameters:
            arch:
            - 'amd64'
            - 'arm64'
            version:
            - v1.11.3
            - v1.11.2
            - v1.11.1
            - v1.11.0
            - v1.10.4
            - v1.10.3
            - v1.10.2
            - v1.10.1
            - v1.10.0
            - v1.9.6
    - test_ingress:
        name: test ingress-nginx-<< matrix.nginx-version >> on << matrix.arch >>
        requires:
        - build ingress-nginx-<< matrix.nginx-version >> on << matrix.arch >>
        filters:
            tags:
              only: /^v.*/
        matrix:
          parameters:
            arch:
            - amd64
            base-image:
            - registry.k8s.io/ingress-nginx/controller
            nginx-version:
            - v1.11.3
            - v1.11.2
            - v1.11.1
            - v1.11.0
            - v1.10.4
            - v1.10.3
            - v1.10.2
            - v1.10.1
            - v1.10.0
            - v1.9.6
    # output of bin/generate_jobs_yaml.rb
    - build_amd64:
        filters:
            tags:
              only: /^v.*/
        matrix:
          parameters:
            nginx-version:
            - 1.24.0
            - 1.25.0
            - 1.25.1
            - 1.25.2
            - 1.25.3
            - 1.25.4
            - 1.25.5
            - 1.26.0
            - 1.26.1
            - 1.26.2
            - 1.27.0
            - 1.27.1
            - 1.27.2
            - 1.27.3
            waf:
            - 'ON'
            - 'OFF'
        name: build << matrix.nginx-version >> on amd64 WAF << matrix.waf >>
    - build_arm64:
        filters:
            tags:
              only: /^v.*/
        matrix:
          parameters:
            nginx-version:
            - 1.24.0
            - 1.25.0
            - 1.25.1
            - 1.25.2
            - 1.25.3
            - 1.25.4
            - 1.25.5
            - 1.26.0
            - 1.26.1
            - 1.26.2
            - 1.27.0
            - 1.27.1
            - 1.27.2
            - 1.27.3
            waf:
            - 'ON'
            - 'OFF'
        name: build << matrix.nginx-version >> on arm64 WAF << matrix.waf >>
    - build_openresty_amd64:
        matrix:
          parameters:
            resty-version:
            - 1.19.9.2
            - 1.21.4.1
            - 1.21.4.2
            - 1.21.4.3
            - 1.21.4.4
            - 1.25.3.1
            - 1.25.3.2
            - 1.27.1.1
            waf:
            - 'ON'
            - 'OFF'
        name: build openresty << matrix.resty-version >> on amd64 WAF << matrix.waf >>
    - build_openresty_arm64:
        matrix:
          parameters:
            resty-version:
            - 1.19.9.2
            - 1.21.4.1
            - 1.21.4.2
            - 1.21.4.3
            - 1.21.4.4
            - 1.25.3.1
            - 1.25.3.2
            - 1.27.1.1
            waf:
            - 'ON'
            - 'OFF'
        name: build openresty << matrix.resty-version >> on arm64 WAF << matrix.waf >>
    - test:
        filters:
            tags:
              only: /^v.*/
        matrix:
          parameters:
            arch:
            - amd64
            - arm64
            waf:
            - 'ON'
            - 'OFF'
            base-image:
            - amazonlinux:2023.3.20240219.0
            - nginx:1.24.0-alpine
            - nginx:1.24.0
            nginx-version:
            - 1.24.0
        name: test << matrix.nginx-version >> on << matrix.base-image >>:<< matrix.arch >> WAF << matrix.waf >>
        requires:
        - build << matrix.nginx-version >> on << matrix.arch >> WAF << matrix.waf >>
    - test:
        filters:
            tags:
              only: /^v.*/
        matrix:
          parameters:
            arch:
            - amd64
            - arm64
            waf:
            - 'ON'
            - 'OFF'
            base-image:
            - nginx:1.27.3-alpine
            - nginx:1.27.3
            nginx-version:
            - 1.27.3
        name: test << matrix.nginx-version >> on << matrix.base-image >>:<< matrix.arch >> WAF << matrix.waf >>
        requires:
        - build << matrix.nginx-version >> on << matrix.arch >> WAF << matrix.waf >>
    - test:
        filters:
            tags:
              only: /^v.*/
        matrix:
          parameters:
            arch:
            - amd64
            - arm64
            waf:
            - 'ON'
            - 'OFF'
            base-image:
            - nginx:1.27.2-alpine
            - nginx:1.27.2
            nginx-version:
            - 1.27.2
        name: test << matrix.nginx-version >> on << matrix.base-image >>:<< matrix.arch >> WAF << matrix.waf >>
        requires:
        - build << matrix.nginx-version >> on << matrix.arch >> WAF << matrix.waf >>
    - test:
        filters:
            tags:
              only: /^v.*/
        matrix:
          parameters:
            arch:
            - amd64
            - arm64
            waf:
            - 'ON'
            - 'OFF'
            base-image:
            - nginx:1.27.1-alpine
            - nginx:1.27.1
            nginx-version:
            - 1.27.1
        name: test << matrix.nginx-version >> on << matrix.base-image >>:<< matrix.arch >> WAF << matrix.waf >>
        requires:
        - build << matrix.nginx-version >> on << matrix.arch >> WAF << matrix.waf >>
    - test:
        filters:
            tags:
              only: /^v.*/
        matrix:
          parameters:
            arch:
            - amd64
            - arm64
            waf:
            - 'ON'
            - 'OFF'
            base-image:
            - nginx:1.27.0-alpine
            - nginx:1.27.0
            nginx-version:
            - 1.27.0
        name: test << matrix.nginx-version >> on << matrix.base-image >>:<< matrix.arch >> WAF << matrix.waf >>
        requires:
        - build << matrix.nginx-version >> on << matrix.arch >> WAF << matrix.waf >>
    - test:
        filters:
            tags:
              only: /^v.*/
        matrix:
          parameters:
            arch:
            - amd64
            - arm64
            waf:
            - 'ON'
            - 'OFF'
            base-image:
            - nginx:1.26.2-alpine
            - nginx:1.26.2
            nginx-version:
            - 1.26.2
        name: test << matrix.nginx-version >> on << matrix.base-image >>:<< matrix.arch >> WAF << matrix.waf >>
        requires:
        - build << matrix.nginx-version >> on << matrix.arch >> WAF << matrix.waf >>
    - test:
        filters:
            tags:
              only: /^v.*/
        matrix:
          parameters:
            arch:
            - amd64
            - arm64
            waf:
            - 'ON'
            - 'OFF'
            base-image:
            - nginx:1.26.1-alpine
            - nginx:1.26.1
            nginx-version:
            - 1.26.1
        name: test << matrix.nginx-version >> on << matrix.base-image >>:<< matrix.arch >> WAF << matrix.waf >>
        requires:
        - build << matrix.nginx-version >> on << matrix.arch >> WAF << matrix.waf >>
    - test:
        filters:
            tags:
              only: /^v.*/
        matrix:
          parameters:
            arch:
            - amd64
            - arm64
            waf:
            - 'ON'
            - 'OFF'
            base-image:
            - nginx:1.26.0-alpine
            - nginx:1.26.0
            nginx-version:
            - 1.26.0
        name: test << matrix.nginx-version >> on << matrix.base-image >>:<< matrix.arch >> WAF << matrix.waf >>
        requires:
        - build << matrix.nginx-version >> on << matrix.arch >> WAF << matrix.waf >>
    - test:
        filters:
            tags:
              only: /^v.*/
        matrix:
          parameters:
            arch:
            - amd64
            - arm64
            waf:
            - 'ON'
            - 'OFF'
            base-image:
            - nginx:1.25.5-alpine
            - nginx:1.25.5
            nginx-version:
            - 1.25.5
        name: test << matrix.nginx-version >> on << matrix.base-image >>:<< matrix.arch >> WAF << matrix.waf >>
        requires:
        - build << matrix.nginx-version >> on << matrix.arch >> WAF << matrix.waf >>
    - test:
        filters:
            tags:
              only: /^v.*/
        matrix:
          parameters:
            arch:
            - amd64
            - arm64
            waf:
            - 'ON'
            - 'OFF'
            base-image:
            - nginx:1.25.4-alpine
            - nginx:1.25.4
            nginx-version:
            - 1.25.4
        name: test << matrix.nginx-version >> on << matrix.base-image >>:<< matrix.arch >> WAF << matrix.waf >>
        requires:
        - build << matrix.nginx-version >> on << matrix.arch >> WAF << matrix.waf >>
    - test:
        filters:
            tags:
              only: /^v.*/
        matrix:
          parameters:
            arch:
            - amd64
            - arm64
            waf:
            - 'ON'
            - 'OFF'
            base-image:
            - nginx:1.25.3-alpine
            - nginx:1.25.3
            nginx-version:
            - 1.25.3
        name: test << matrix.nginx-version >> on << matrix.base-image >>:<< matrix.arch >> WAF << matrix.waf >>
        requires:
        - build << matrix.nginx-version >> on << matrix.arch >> WAF << matrix.waf >>
    - test:
        filters:
            tags:
              only: /^v.*/
        matrix:
          parameters:
            arch:
            - amd64
            - arm64
            waf:
            - 'ON'
            - 'OFF'
            base-image:
            - nginx:1.25.2-alpine
            - nginx:1.25.2
            nginx-version:
            - 1.25.2
        name: test << matrix.nginx-version >> on << matrix.base-image >>:<< matrix.arch >> WAF << matrix.waf >>
        requires:
        - build << matrix.nginx-version >> on << matrix.arch >> WAF << matrix.waf >>
    - test:
        filters:
            tags:
              only: /^v.*/
        matrix:
          parameters:
            arch:
            - amd64
            - arm64
            waf:
            - 'ON'
            - 'OFF'
            base-image:
            - nginx:1.25.1-alpine
            - nginx:1.25.1
            nginx-version:
            - 1.25.1
        name: test << matrix.nginx-version >> on << matrix.base-image >>:<< matrix.arch >> WAF << matrix.waf >>
        requires:
        - build << matrix.nginx-version >> on << matrix.arch >> WAF << matrix.waf >>
    - test:
        filters:
            tags:
              only: /^v.*/
        matrix:
          parameters:
            arch:
            - amd64
            - arm64
            waf:
            - 'ON'
            - 'OFF'
            base-image:
            - nginx:1.25.0-alpine
            - nginx:1.25.0
            nginx-version:
            - 1.25.0
        name: test << matrix.nginx-version >> on << matrix.base-image >>:<< matrix.arch >> WAF << matrix.waf >>
        requires:
<<<<<<< HEAD
        - build << matrix.nginx-version >> on << matrix.arch >> WAF << matrix.waf >>
    - test:
        filters:
            tags:
              only: /^v.*/
        matrix:
          parameters:
            arch:
            - amd64
            - arm64
            waf:
            - 'ON'
            - 'OFF'
            base-image:
            - nginx:1.23.4-alpine
            - nginx:1.23.4
            nginx-version:
            - 1.23.4
        name: test << matrix.nginx-version >> on << matrix.base-image >>:<< matrix.arch >> WAF << matrix.waf >>
        requires:
        - build << matrix.nginx-version >> on << matrix.arch >> WAF << matrix.waf >>
    - test:
        filters:
            tags:
              only: /^v.*/
        matrix:
          parameters:
            arch:
            - amd64
            - arm64
            waf:
            - 'ON'
            - 'OFF'
            base-image:
            - nginx:1.23.3-alpine
            - nginx:1.23.3
            nginx-version:
            - 1.23.3
        name: test << matrix.nginx-version >> on << matrix.base-image >>:<< matrix.arch >> WAF << matrix.waf >>
        requires:
        - build << matrix.nginx-version >> on << matrix.arch >> WAF << matrix.waf >>
    - test:
        filters:
            tags:
              only: /^v.*/
        matrix:
          parameters:
            arch:
            - amd64
            - arm64
            waf:
            - 'ON'
            - 'OFF'
            base-image:
            - nginx:1.23.2-alpine
            - nginx:1.23.2
            nginx-version:
            - 1.23.2
        name: test << matrix.nginx-version >> on << matrix.base-image >>:<< matrix.arch >> WAF << matrix.waf >>
        requires:
        - build << matrix.nginx-version >> on << matrix.arch >> WAF << matrix.waf >>
    - test:
        filters:
            tags:
              only: /^v.*/
        matrix:
          parameters:
            arch:
            - amd64
            - arm64
            waf:
            - 'ON'
            - 'OFF'
            base-image:
            - nginx:1.23.1-alpine
            - nginx:1.23.1
            nginx-version:
            - 1.23.1
        name: test << matrix.nginx-version >> on << matrix.base-image >>:<< matrix.arch >> WAF << matrix.waf >>
        requires:
        - build << matrix.nginx-version >> on << matrix.arch >> WAF << matrix.waf >>
    - test:
        filters:
            tags:
              only: /^v.*/
        matrix:
          parameters:
            arch:
            - amd64
            - arm64
            waf:
            - 'ON'
            - 'OFF'
            base-image:
            - nginx:1.23.0-alpine
            - nginx:1.23.0
            nginx-version:
            - 1.23.0
        name: test << matrix.nginx-version >> on << matrix.base-image >>:<< matrix.arch >> WAF << matrix.waf >>
        requires:
        - build << matrix.nginx-version >> on << matrix.arch >> WAF << matrix.waf >>
    - test:
        filters:
            tags:
              only: /^v.*/
        matrix:
          parameters:
            arch:
            - amd64
            - arm64
            waf:
            - 'ON'
            - 'OFF'
            base-image:
            - nginx:1.22.0-alpine
            - nginx:1.22.0
            nginx-version:
            - 1.22.0
        name: test << matrix.nginx-version >> on << matrix.base-image >>:<< matrix.arch >> WAF << matrix.waf >>
        requires:
        - build << matrix.nginx-version >> on << matrix.arch >> WAF << matrix.waf >>
    - test-openresty:
        matrix:
          parameters:
            arch:
            - amd64
            - arm64
            waf:
            - 'ON'
            - 'OFF'
            base-image:
            - openresty/openresty:1.27.1.1-alpine
            resty-version:
            - 1.27.1.1
        name: test openresty << matrix.resty-version >> on << matrix.base-image >>:<< matrix.arch >> WAF << matrix.waf >>
        requires:
        - build openresty << matrix.resty-version >> on << matrix.arch >> WAF << matrix.waf >>
    - test-openresty:
        matrix:
          parameters:
            arch:
            - amd64
            - arm64
            waf:
            - 'ON'
            - 'OFF'
            base-image:
            - openresty/openresty:1.25.3.2-alpine
            resty-version:
            - 1.25.3.2
        name: test openresty << matrix.resty-version >> on << matrix.base-image >>:<< matrix.arch >> WAF << matrix.waf >>
        requires:
        - build openresty << matrix.resty-version >> on << matrix.arch >> WAF << matrix.waf >>
    - test-openresty:
        matrix:
          parameters:
            arch:
            - amd64
            - arm64
            waf:
            - 'ON'
            - 'OFF'
            base-image:
            - openresty/openresty:1.25.3.1-alpine
            resty-version:
            - 1.25.3.1
        name: test openresty << matrix.resty-version >> on << matrix.base-image >>:<< matrix.arch >> WAF << matrix.waf >>
        requires:
        - build openresty << matrix.resty-version >> on << matrix.arch >> WAF << matrix.waf >>
    - test-openresty:
        matrix:
          parameters:
            arch:
            - amd64
            - arm64
            waf:
            - 'ON'
            - 'OFF'
            base-image:
            - openresty/openresty:1.21.4.4-alpine
            resty-version:
            - 1.21.4.4
        name: test openresty << matrix.resty-version >> on << matrix.base-image >>:<< matrix.arch >> WAF << matrix.waf >>
        requires:
        - build openresty << matrix.resty-version >> on << matrix.arch >> WAF << matrix.waf >>
    - test-openresty:
        matrix:
          parameters:
            arch:
            - amd64
            - arm64
            waf:
            - 'ON'
            - 'OFF'
            base-image:
            - openresty/openresty:1.21.4.3-alpine
            resty-version:
            - 1.21.4.3
        name: test openresty << matrix.resty-version >> on << matrix.base-image >>:<< matrix.arch >> WAF << matrix.waf >>
        requires:
        - build openresty << matrix.resty-version >> on << matrix.arch >> WAF << matrix.waf >>
    - test-openresty:
        matrix:
          parameters:
            arch:
            - amd64
            - arm64
            waf:
            - 'ON'
            - 'OFF'
            base-image:
            - openresty/openresty:1.21.4.2-alpine
            resty-version:
            - 1.21.4.2
        name: test openresty << matrix.resty-version >> on << matrix.base-image >>:<< matrix.arch >> WAF << matrix.waf >>
        requires:
        - build openresty << matrix.resty-version >> on << matrix.arch >> WAF << matrix.waf >>
    - test-openresty:
        matrix:
          parameters:
            arch:
            - amd64
            - arm64
            waf:
            - 'ON'
            - 'OFF'
            base-image:
            - openresty/openresty:1.21.4.1-alpine
            resty-version:
            - 1.21.4.1
        name: test openresty << matrix.resty-version >> on << matrix.base-image >>:<< matrix.arch >> WAF << matrix.waf >>
        requires:
        - build openresty << matrix.resty-version >> on << matrix.arch >> WAF << matrix.waf >>
    - test-openresty:
        matrix:
          parameters:
            arch:
            - amd64
            - arm64
            waf:
            - 'ON'
            - 'OFF'
            base-image:
            - openresty/openresty:1.19.9.2-alpine
            resty-version:
            - 1.19.9.2
        name: test openresty << matrix.resty-version >> on << matrix.base-image >>:<< matrix.arch >> WAF << matrix.waf >>
        requires:
        - build openresty << matrix.resty-version >> on << matrix.arch >> WAF << matrix.waf >>
=======
        - build << matrix.nginx-version >> on << matrix.arch >> WAF << matrix.waf >>
>>>>>>> fef3c5ea
<|MERGE_RESOLUTION|>--- conflicted
+++ resolved
@@ -411,256 +411,4 @@
             - 1.25.0
         name: test << matrix.nginx-version >> on << matrix.base-image >>:<< matrix.arch >> WAF << matrix.waf >>
         requires:
-<<<<<<< HEAD
-        - build << matrix.nginx-version >> on << matrix.arch >> WAF << matrix.waf >>
-    - test:
-        filters:
-            tags:
-              only: /^v.*/
-        matrix:
-          parameters:
-            arch:
-            - amd64
-            - arm64
-            waf:
-            - 'ON'
-            - 'OFF'
-            base-image:
-            - nginx:1.23.4-alpine
-            - nginx:1.23.4
-            nginx-version:
-            - 1.23.4
-        name: test << matrix.nginx-version >> on << matrix.base-image >>:<< matrix.arch >> WAF << matrix.waf >>
-        requires:
-        - build << matrix.nginx-version >> on << matrix.arch >> WAF << matrix.waf >>
-    - test:
-        filters:
-            tags:
-              only: /^v.*/
-        matrix:
-          parameters:
-            arch:
-            - amd64
-            - arm64
-            waf:
-            - 'ON'
-            - 'OFF'
-            base-image:
-            - nginx:1.23.3-alpine
-            - nginx:1.23.3
-            nginx-version:
-            - 1.23.3
-        name: test << matrix.nginx-version >> on << matrix.base-image >>:<< matrix.arch >> WAF << matrix.waf >>
-        requires:
-        - build << matrix.nginx-version >> on << matrix.arch >> WAF << matrix.waf >>
-    - test:
-        filters:
-            tags:
-              only: /^v.*/
-        matrix:
-          parameters:
-            arch:
-            - amd64
-            - arm64
-            waf:
-            - 'ON'
-            - 'OFF'
-            base-image:
-            - nginx:1.23.2-alpine
-            - nginx:1.23.2
-            nginx-version:
-            - 1.23.2
-        name: test << matrix.nginx-version >> on << matrix.base-image >>:<< matrix.arch >> WAF << matrix.waf >>
-        requires:
-        - build << matrix.nginx-version >> on << matrix.arch >> WAF << matrix.waf >>
-    - test:
-        filters:
-            tags:
-              only: /^v.*/
-        matrix:
-          parameters:
-            arch:
-            - amd64
-            - arm64
-            waf:
-            - 'ON'
-            - 'OFF'
-            base-image:
-            - nginx:1.23.1-alpine
-            - nginx:1.23.1
-            nginx-version:
-            - 1.23.1
-        name: test << matrix.nginx-version >> on << matrix.base-image >>:<< matrix.arch >> WAF << matrix.waf >>
-        requires:
-        - build << matrix.nginx-version >> on << matrix.arch >> WAF << matrix.waf >>
-    - test:
-        filters:
-            tags:
-              only: /^v.*/
-        matrix:
-          parameters:
-            arch:
-            - amd64
-            - arm64
-            waf:
-            - 'ON'
-            - 'OFF'
-            base-image:
-            - nginx:1.23.0-alpine
-            - nginx:1.23.0
-            nginx-version:
-            - 1.23.0
-        name: test << matrix.nginx-version >> on << matrix.base-image >>:<< matrix.arch >> WAF << matrix.waf >>
-        requires:
-        - build << matrix.nginx-version >> on << matrix.arch >> WAF << matrix.waf >>
-    - test:
-        filters:
-            tags:
-              only: /^v.*/
-        matrix:
-          parameters:
-            arch:
-            - amd64
-            - arm64
-            waf:
-            - 'ON'
-            - 'OFF'
-            base-image:
-            - nginx:1.22.0-alpine
-            - nginx:1.22.0
-            nginx-version:
-            - 1.22.0
-        name: test << matrix.nginx-version >> on << matrix.base-image >>:<< matrix.arch >> WAF << matrix.waf >>
-        requires:
-        - build << matrix.nginx-version >> on << matrix.arch >> WAF << matrix.waf >>
-    - test-openresty:
-        matrix:
-          parameters:
-            arch:
-            - amd64
-            - arm64
-            waf:
-            - 'ON'
-            - 'OFF'
-            base-image:
-            - openresty/openresty:1.27.1.1-alpine
-            resty-version:
-            - 1.27.1.1
-        name: test openresty << matrix.resty-version >> on << matrix.base-image >>:<< matrix.arch >> WAF << matrix.waf >>
-        requires:
-        - build openresty << matrix.resty-version >> on << matrix.arch >> WAF << matrix.waf >>
-    - test-openresty:
-        matrix:
-          parameters:
-            arch:
-            - amd64
-            - arm64
-            waf:
-            - 'ON'
-            - 'OFF'
-            base-image:
-            - openresty/openresty:1.25.3.2-alpine
-            resty-version:
-            - 1.25.3.2
-        name: test openresty << matrix.resty-version >> on << matrix.base-image >>:<< matrix.arch >> WAF << matrix.waf >>
-        requires:
-        - build openresty << matrix.resty-version >> on << matrix.arch >> WAF << matrix.waf >>
-    - test-openresty:
-        matrix:
-          parameters:
-            arch:
-            - amd64
-            - arm64
-            waf:
-            - 'ON'
-            - 'OFF'
-            base-image:
-            - openresty/openresty:1.25.3.1-alpine
-            resty-version:
-            - 1.25.3.1
-        name: test openresty << matrix.resty-version >> on << matrix.base-image >>:<< matrix.arch >> WAF << matrix.waf >>
-        requires:
-        - build openresty << matrix.resty-version >> on << matrix.arch >> WAF << matrix.waf >>
-    - test-openresty:
-        matrix:
-          parameters:
-            arch:
-            - amd64
-            - arm64
-            waf:
-            - 'ON'
-            - 'OFF'
-            base-image:
-            - openresty/openresty:1.21.4.4-alpine
-            resty-version:
-            - 1.21.4.4
-        name: test openresty << matrix.resty-version >> on << matrix.base-image >>:<< matrix.arch >> WAF << matrix.waf >>
-        requires:
-        - build openresty << matrix.resty-version >> on << matrix.arch >> WAF << matrix.waf >>
-    - test-openresty:
-        matrix:
-          parameters:
-            arch:
-            - amd64
-            - arm64
-            waf:
-            - 'ON'
-            - 'OFF'
-            base-image:
-            - openresty/openresty:1.21.4.3-alpine
-            resty-version:
-            - 1.21.4.3
-        name: test openresty << matrix.resty-version >> on << matrix.base-image >>:<< matrix.arch >> WAF << matrix.waf >>
-        requires:
-        - build openresty << matrix.resty-version >> on << matrix.arch >> WAF << matrix.waf >>
-    - test-openresty:
-        matrix:
-          parameters:
-            arch:
-            - amd64
-            - arm64
-            waf:
-            - 'ON'
-            - 'OFF'
-            base-image:
-            - openresty/openresty:1.21.4.2-alpine
-            resty-version:
-            - 1.21.4.2
-        name: test openresty << matrix.resty-version >> on << matrix.base-image >>:<< matrix.arch >> WAF << matrix.waf >>
-        requires:
-        - build openresty << matrix.resty-version >> on << matrix.arch >> WAF << matrix.waf >>
-    - test-openresty:
-        matrix:
-          parameters:
-            arch:
-            - amd64
-            - arm64
-            waf:
-            - 'ON'
-            - 'OFF'
-            base-image:
-            - openresty/openresty:1.21.4.1-alpine
-            resty-version:
-            - 1.21.4.1
-        name: test openresty << matrix.resty-version >> on << matrix.base-image >>:<< matrix.arch >> WAF << matrix.waf >>
-        requires:
-        - build openresty << matrix.resty-version >> on << matrix.arch >> WAF << matrix.waf >>
-    - test-openresty:
-        matrix:
-          parameters:
-            arch:
-            - amd64
-            - arm64
-            waf:
-            - 'ON'
-            - 'OFF'
-            base-image:
-            - openresty/openresty:1.19.9.2-alpine
-            resty-version:
-            - 1.19.9.2
-        name: test openresty << matrix.resty-version >> on << matrix.base-image >>:<< matrix.arch >> WAF << matrix.waf >>
-        requires:
-        - build openresty << matrix.resty-version >> on << matrix.arch >> WAF << matrix.waf >>
-=======
-        - build << matrix.nginx-version >> on << matrix.arch >> WAF << matrix.waf >>
->>>>>>> fef3c5ea
+        - build << matrix.nginx-version >> on << matrix.arch >> WAF << matrix.waf >>