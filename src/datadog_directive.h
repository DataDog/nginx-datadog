#pragma once

extern "C" {
#include <nginx.h>
#include <ngx_config.h>
#include <ngx_core.h>
#include <ngx_http.h>
}

#include <string_view>

#include "string_util.h"

namespace datadog {
namespace nginx {

/// Represent an NGINX configuration directive.
/// This struct is there to leverage compile time generation of the module
/// directives. because `ngx_command_t` is not constexpr-friendly.
struct directive {
  /// Function pointer on the function that will be called when the directive
  /// will be processed.
  using setter_func = auto(*)(ngx_conf_t *cf, ngx_command_t *cmd, void *conf)
                          -> char *;

  /// Name of the directive.
  std::string_view name;
  /// Type of directive.
  /// This value is a bitmask indicating the directive's applicable
  /// configuration contexts * (e.g., `NGX_HTTP_MAIN_CONF`, `NGX_HTTP_SRV_CONF`,
  /// etc.).
  ngx_uint_t type;
  /// Function pointer to the directive handler. This function is called when
  /// the directive is encountered during configuration parsing.
  setter_func callback;
  /// Configuration flag for the directive.
  ngx_uint_t conf;
  /// Offset for storing the directive's value in a configuration structure.
  ngx_uint_t offset;
  /// Additional post-processing data.
  void *post;

  ngx_command_t to_ngx_command() const {
    return ngx_command_t{to_ngx_str(name), type, callback, conf, offset, post};
  }
};

template <std::size_t N1, std::size_t... Ns>
constexpr auto merge_directives(const directive (&arr1)[N1],
                                const directive (&...arrs)[Ns]) {
  constexpr std::size_t total = N1 + (Ns + ...);

  std::array<ngx_command_t, total> result{};

  std::size_t offset = 0;  // Index to track insertion position
  for (std::size_t i = 0; i < N1; ++i) {
    result[offset++] = arr1[i].to_ngx_command();
  }

  (([&] {
     for (std::size_t i = 0; i < Ns; ++i) {
       result[offset++] = arrs[i].to_ngx_command();
     }
   }()),
   ...);

  return result;
}

template <typename... T>
constexpr auto generate_directives(const T &...directives) {
  return merge_directives(directives...);
}

#define IGNORE_COMMAND(NAME, TYPE) \
  { NAME, TYPE, silently_ignore_command, NGX_HTTP_LOC_CONF_OFFSET, 0, nullptr }

<<<<<<< HEAD
#define ALIAS_COMMAND(SRC_DIR, TARGET_DIR, TYPE)                    \
  {                                                                 \
    TARGET_DIR, TYPE, alias_directive, NGX_HTTP_LOC_CONF_OFFSET, 0, \
        (void *)SRC_DIR                                             \
=======
#define ALIAS_COMMAND(SRC_DIRECTIVE, TARGET_DIRECTIVE, TYPE)              \
  {                                                                       \
    TARGET_DIRECTIVE, TYPE, alias_directive, NGX_HTTP_LOC_CONF_OFFSET, 0, \
        (void *)SRC_DIRECTIVE                                             \
>>>>>>> f2e7b9bc
  }

#define WARN_DEPRECATED_COMMAND(NAME, TYPE, MSG)                      \
  {                                                                   \
    NAME, TYPE, warn_deprecated_command, NGX_HTTP_LOC_CONF_OFFSET, 0, \
        (void *)MSG                                                   \
  }

#define ERROR_DEPRECATED_COMMAND(NAME, TYPE, MSG)                    \
  {                                                                  \
    NAME, TYPE, err_deprecated_command, NGX_HTTP_LOC_CONF_OFFSET, 0, \
        (void *)MSG                                                  \
  }

char *silently_ignore_command(ngx_conf_t *, ngx_command_t *, void *);

char *alias_directive(ngx_conf_t *cf, ngx_command_t *command,
                      void *conf) noexcept;

char *set_datadog_agent_url(ngx_conf_t *, ngx_command_t *, void *conf) noexcept;

char *warn_deprecated_command(ngx_conf_t *cf, ngx_command_t *command,
                              void *conf) noexcept;

char *err_deprecated_command(ngx_conf_t *cf, ngx_command_t *command,
                             void *) noexcept;

}  // namespace nginx
}  // namespace datadog<|MERGE_RESOLUTION|>--- conflicted
+++ resolved
@@ -75,17 +75,10 @@
 #define IGNORE_COMMAND(NAME, TYPE) \
   { NAME, TYPE, silently_ignore_command, NGX_HTTP_LOC_CONF_OFFSET, 0, nullptr }
 
-<<<<<<< HEAD
-#define ALIAS_COMMAND(SRC_DIR, TARGET_DIR, TYPE)                    \
-  {                                                                 \
-    TARGET_DIR, TYPE, alias_directive, NGX_HTTP_LOC_CONF_OFFSET, 0, \
-        (void *)SRC_DIR                                             \
-=======
 #define ALIAS_COMMAND(SRC_DIRECTIVE, TARGET_DIRECTIVE, TYPE)              \
   {                                                                       \
     TARGET_DIRECTIVE, TYPE, alias_directive, NGX_HTTP_LOC_CONF_OFFSET, 0, \
         (void *)SRC_DIRECTIVE                                             \
->>>>>>> f2e7b9bc
   }
 
 #define WARN_DEPRECATED_COMMAND(NAME, TYPE, MSG)                      \
