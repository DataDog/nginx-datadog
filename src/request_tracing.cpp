#include "request_tracing.h"

#include <datadog/dict_writer.h>
#include <datadog/injection_options.h>
#include <datadog/span.h>
#include <datadog/span_config.h>
#include <datadog/trace_segment.h>

#include <cassert>
#include <chrono>
#include <ctime>
#include <sstream>
#include <stdexcept>
#include <string>
#include <utility>

#include "array_util.h"
#include "dd.h"
#include "global_tracer.h"
#include "ngx_header_reader.h"
#include "ngx_header_writer.h"
#include "ngx_http_datadog_module.h"
#include "string_util.h"
#include "tracing_library.h"

namespace datadog {
namespace nginx {
namespace {

std::optional<std::string> eval_complex_value(ngx_http_complex_value_t *conf,
                                              ngx_http_request_t *request_) {
  if (conf == nullptr) return std::nullopt;

  ngx_str_t res;
  if (ngx_http_complex_value(request_, conf, &res) != NGX_OK || res.len == 0) {
    return std::nullopt;
  }

  return to_string(res);
}

}  // namespace

static std::string get_loc_operation_name(
    ngx_http_request_t *request, const ngx_http_core_loc_conf_t *core_loc_conf,
    const datadog_loc_conf_t *loc_conf) {
  auto v = eval_complex_value(loc_conf->loc_operation_name_script, request);
  return v.value_or(to_string(core_loc_conf->name));
}

static std::string get_request_operation_name(
    ngx_http_request_t *request, const ngx_http_core_loc_conf_t *core_loc_conf,
    const datadog_loc_conf_t *loc_conf) {
  auto v = eval_complex_value(loc_conf->operation_name_script, request);
  return v.value_or(to_string(core_loc_conf->name));
}

static std::string get_loc_resource_name(ngx_http_request_t *request,
                                         const datadog_loc_conf_t *loc_conf) {
  auto v = eval_complex_value(loc_conf->loc_resource_name_script, request);
  return v.value_or("[invalid_resource_name_pattern]");
}

static std::string get_request_resource_name(
    ngx_http_request_t *request, const datadog_loc_conf_t *loc_conf) {
  auto v = eval_complex_value(loc_conf->resource_name_script, request);
  return v.value_or("[invalid_resource_name_pattern]");
}

static void add_script_tags(ngx_array_t *tags, ngx_http_request_t *request,
                            dd::Span &span) {
  if (!tags) return;
  auto add_tag = [&](const datadog_tag_t &tag) {
    auto key = tag.key_script.run(request);
    auto value = tag.value_script.run(request);
    if (key.data && value.data) span.set_tag(to_string(key), to_string(value));
  };
  for_each<datadog_tag_t>(*tags, add_tag);
}

static void add_status_tags(const ngx_http_request_t *request, dd::Span &span) {
  // Check for errors.
  auto status = request->headers_out.status;
  auto status_line = to_string(request->headers_out.status_line);
  if (status != 0) span.set_tag("http.status_code", std::to_string(status));
  if (status_line.data()) span.set_tag("http.status_line", status_line);
  // Treat any 5xx code as an error.
  if (status >= 500) {
    span.set_error(true);
  }
}

static void add_upstream_name(const ngx_http_request_t *request,
                              dd::Span &span) {
  if (!request->upstream || !request->upstream->upstream ||
      !request->upstream->upstream->host.data)
    return;
  auto host = request->upstream->upstream->host;
  auto host_str = to_string(host);
  span.set_tag("upstream.name", host_str);
}

// Convert the epoch denoted by epoch_seconds, epoch_milliseconds to an
// std::chrono::system_clock::time_point duration from the epoch.
static std::chrono::system_clock::time_point to_system_timestamp(
    time_t epoch_seconds, ngx_msec_t epoch_milliseconds) {
  auto epoch_duration = std::chrono::seconds{epoch_seconds} +
                        std::chrono::milliseconds{epoch_milliseconds};
  return std::chrono::system_clock::from_time_t(std::time_t{0}) +
         epoch_duration;
}

// dd-trace-cpp uses steady time to calculate span duration, but nginx provides
// only system time.
// `estimate_past_time_point` guesses the steady time corresponding to the
// specified system time (`before`) by comparing `before` with the current
// system time.
// Return a `dd::TimePoint` containing the specified system (wall) time
// (`before`) and the calculated steady (tick) time.
static dd::TimePoint estimate_past_time_point(
    std::chrono::system_clock::time_point before) {
  dd::TimePoint now = dd::default_clock();
  const auto elapsed = now.wall - before;

  dd::TimePoint result;
  result.wall = before;
  result.tick = now.tick;
  if (elapsed > decltype(elapsed)::zero()) {
    result.tick -= elapsed;
  }
  return result;
}

// Search through `conf` and its ancestors for the first `datadog_sample_rate`
// directive whose condition is satisfied for the specified `request`. If there
// is such a `datadog_sample_rate`, then on the specified `span` set the
// "nginx.sample_rate_source" tag to a value that identifies the particular
// `datadog_sample_rate` directive. A sampling rule previously configured in the
// tracer will then match on the tag value and apply the sample rate from the
// `datadog_sample_rate` directive.
void set_sample_rate_tag(ngx_http_request_t *request, datadog_loc_conf_t *conf,
                         dd::Span &span) {
  do {
    for (const datadog_sample_rate_condition_t &rate : conf->sample_rates) {
      const ngx_str_t expression = rate.condition.run(request);
      if (str(expression) == "on") {
        span.set_tag(rate.tag_name(), rate.tag_value());
        return;
      }
      if (str(expression) != "off") {
        ngx_log_error(NGX_LOG_ERR, request->connection->log, 0,
                      "Condition expression for %V directive at %s evaluated "
                      "to unexpected value "
                      "\"%V\". Expected \"on\" or \"off\". Proceeding as if it "
                      "were \"off\".",
                      &rate.directive.directive_name, rate.tag_value().c_str(),
                      &expression);
      }
    }

    conf = conf->parent;
  } while (conf);
}

RequestTracing::RequestTracing(ngx_http_request_t *request,
                               ngx_http_core_loc_conf_t *core_loc_conf,
                               datadog_loc_conf_t *loc_conf, dd::Span *parent)
    : request_{request},
      main_conf_{static_cast<datadog_main_conf_t *>(
          ngx_http_get_module_main_conf(request_, ngx_http_datadog_module))},
      core_loc_conf_{core_loc_conf},
      loc_conf_{loc_conf} {
  // `main_conf_` would be null when no `http` block appears in the nginx
  // config.  If that happens, then no handlers are installed by this module,
  // and so no `RequestTracing` objects are ever instantiated.
  assert(main_conf_);

  auto *tracer = global_tracer();
  if (!tracer) throw std::runtime_error{"no global tracer set"};

  ngx_log_debug1(NGX_LOG_DEBUG_HTTP, request_->connection->log, 0,
                 "starting Datadog request span for %p", request_);

  std::optional<std::string> service =
      eval_complex_value(loc_conf_->service_name, request_);
  std::optional<std::string> env =
      eval_complex_value(loc_conf_->service_env, request_);
  std::optional<std::string> version =
      eval_complex_value(loc_conf_->service_version, request_);

  dd::SpanConfig config;

  auto start_timestamp =
      to_system_timestamp(request->start_sec, request->start_msec);
  config.service = service;
  config.environment = env;
  config.version = version;
  config.start = estimate_past_time_point(start_timestamp);
  config.name = get_request_operation_name(request_, core_loc_conf_, loc_conf_);
  config.resource = get_request_resource_name(request_, loc_conf_);

  // By the end of this function, we will have a `request_span_`.
  //
  // It could be that we were given a `parent`, in which case `request_span_`
  // will be a child of that parent.
  //
  // Alternatively, it could be that we don't have a parent, and also we don't
  // trust the request headers enough to extract trace context from them.
  // In that case, we will create a new trace for `request_span_`.
  //
  // If we don't have a parent and we _do_ trust request headers, then we will
  // try to extract trace context from the headers. It could be that there is no
  // context to extract, or it could be that the extracted data is invalid. In
  // both cases, we fall back to creating a new trace for `request_span_`. If,
  // on the other hand, extracting trace context from the request headers
  // succeeds, then `request_span_` is part of the extracted trace.
  if (!parent && loc_conf_->trust_incoming_span) {
    NgxHeaderReader reader{&request->headers_in.headers};
    auto maybe_span = tracer->extract_span(reader, config);
    if (auto *error = maybe_span.if_error()) {
      if (error->code != dd::Error::NO_SPAN_TO_EXTRACT) {
        ngx_log_error(
            NGX_LOG_ERR, request->connection->log, 0,
            "failed to extract a Datadog span request %p: [error code %d]: %s",
            request, error->code, error->message.c_str());
      }
      request_span_.emplace(tracer->create_span(config));
    } else {
      request_span_.emplace(std::move(*maybe_span));
    }
  }

  if (!request_span_) {
    if (parent) {
      request_span_.emplace(parent->create_child(config));
    } else {
      request_span_.emplace(tracer->create_span(config));
    }
  }

  if (loc_conf_->enable_locations) {
    ngx_log_debug3(
        NGX_LOG_DEBUG_HTTP, request_->connection->log, 0,
        "starting Datadog location span for \"%V\"(%p) in request %p",
        &core_loc_conf->name, loc_conf_, request_);
    dd::SpanConfig config;
    config.service = service;
    config.environment = env;
    config.version = version;
    config.name = get_loc_operation_name(request_, core_loc_conf_, loc_conf_);
    span_.emplace(request_span_->create_child(config));
  }

  // We care about sampling rules for the request span only, because it's the
  // only span that could be the root span.
  set_sample_rate_tag(request_, loc_conf_, *request_span_);

  // Inject the active span
  NgxHeaderWriter writer(request_);
  auto &span = active_span();
<<<<<<< HEAD
  span.inject(writer);
=======
  span.set_tag("span.kind", "client");
  span.inject(writer, injection_opts);
>>>>>>> cd9793b4
}

void RequestTracing::on_change_block(ngx_http_core_loc_conf_t *core_loc_conf,
                                     datadog_loc_conf_t *loc_conf) {
  on_exit_block(std::chrono::steady_clock::now());
  core_loc_conf_ = core_loc_conf;
  loc_conf_ = loc_conf;

  if (loc_conf->enable_locations) {
    ngx_log_debug3(
        NGX_LOG_DEBUG_HTTP, request_->connection->log, 0,
        "starting Datadog location span for \"%V\"(%p) in request %p",
        &core_loc_conf->name, loc_conf_, request_);
    dd::SpanConfig config;
    config.service = eval_complex_value(loc_conf_->service_name, request_);
    config.environment = eval_complex_value(loc_conf_->service_env, request_);
    config.version = eval_complex_value(loc_conf_->service_version, request_);
    config.name = get_loc_operation_name(request_, core_loc_conf, loc_conf);

    assert(request_span_);  // postcondition of our constructor
    span_.emplace(request_span_->create_child(config));
  }

  // We care about sampling rules for the request span only, because it's the
  // only span that could be the root span.
  set_sample_rate_tag(request_, loc_conf_, *request_span_);

  // Inject the active span
  NgxHeaderWriter writer(request_);
  auto &span = active_span();
<<<<<<< HEAD
  span.inject(writer);
=======
  span.set_tag("span.kind", "client");
  span.inject(writer, injection_opts);
>>>>>>> cd9793b4
}

dd::Span &RequestTracing::active_span() {
  if (loc_conf_->enable_locations) {
    return *span_;
  } else {
    return *request_span_;
  }
}

void RequestTracing::on_exit_block(
    std::chrono::steady_clock::time_point finish_timestamp) {
  // Set default and custom tags for the block. Many nginx variables won't be
  // available when a block is first entered, so set tags when the block is
  // exited instead.
  if (loc_conf_->enable_locations) {
    ngx_log_debug2(NGX_LOG_DEBUG_HTTP, request_->connection->log, 0,
                   "finishing Datadog location span for %p in request %p",
                   loc_conf_, request_);
    add_script_tags(main_conf_->tags, request_, *span_);
    add_script_tags(loc_conf_->tags, request_, *span_);
    add_status_tags(request_, *span_);
    add_upstream_name(request_, *span_);

    // If the location operation name and/or resource name is dependent upon a
    // variable, it may not have been available when the span was first created,
    // so evaluate them again.
    //
    // See on_log_request below
    span_->set_name(
        get_loc_operation_name(request_, core_loc_conf_, loc_conf_));
    span_->set_resource_name(get_loc_resource_name(request_, loc_conf_));
    span_->set_end_time(finish_timestamp);
  } else {
    add_script_tags(loc_conf_->tags, request_, *request_span_);
  }

  // We care about sampling rules for the request span only, because it's the
  // only span that could be the root span.
  set_sample_rate_tag(request_, loc_conf_, *request_span_);
}

void RequestTracing::on_log_request() {
  auto finish_timestamp = std::chrono::steady_clock::now();
  on_exit_block(finish_timestamp);

  ngx_log_debug1(NGX_LOG_DEBUG_HTTP, request_->connection->log, 0,
                 "finishing Datadog request span for %p", request_);
  add_status_tags(request_, *request_span_);
  add_script_tags(main_conf_->tags, request_, *request_span_);
  add_upstream_name(request_, *request_span_);

  request_span_->set_end_time(finish_timestamp);

  // We care about sampling rules for the request span only, because it's the
  // only span that could be the root span.
  set_sample_rate_tag(request_, loc_conf_, *request_span_);
}

ngx_str_t RequestTracing::lookup_span_variable_value(std::string_view key) {
  return to_ngx_str(request_->pool, TracingLibrary::span_variables().resolve(
                                        key, active_span()));
}

}  // namespace nginx
}  // namespace datadog<|MERGE_RESOLUTION|>--- conflicted
+++ resolved
@@ -258,12 +258,8 @@
   // Inject the active span
   NgxHeaderWriter writer(request_);
   auto &span = active_span();
-<<<<<<< HEAD
+  span.set_tag("span.kind", "client");
   span.inject(writer);
-=======
-  span.set_tag("span.kind", "client");
-  span.inject(writer, injection_opts);
->>>>>>> cd9793b4
 }
 
 void RequestTracing::on_change_block(ngx_http_core_loc_conf_t *core_loc_conf,
@@ -294,12 +290,8 @@
   // Inject the active span
   NgxHeaderWriter writer(request_);
   auto &span = active_span();
-<<<<<<< HEAD
+  span.set_tag("span.kind", "client");
   span.inject(writer);
-=======
-  span.set_tag("span.kind", "client");
-  span.inject(writer, injection_opts);
->>>>>>> cd9793b4
 }
 
 dd::Span &RequestTracing::active_span() {
