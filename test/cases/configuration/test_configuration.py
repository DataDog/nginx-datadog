--- conflicted
+++ resolved
@@ -98,7 +98,6 @@
         #     datadog_environment fooment;
         #     datadog_agent_url http://bogus:1234;
         #     datadog_propagation_styles B3 Datadog;
-<<<<<<< HEAD
         pattern = {
             'defaults': {
                 'service': 'foosvc',
@@ -115,21 +114,6 @@
 
         mismatches = find_mismatches(pattern, config)
         self.assertEqual(mismatches, [])
-=======
-        del config["runtime_id"]
-        del expected["runtime_id"]
-        expected["defaults"]["service"] = "foosvc"
-        expected["defaults"]["environment"] = "fooment"
-        expected["collector"]["config"][
-            "traces_url"] = "http://bogus:1234/v0.4/traces"
-        expected["collector"]["config"][
-            "telemetry_url"] = "http://bogus:1234/telemetry/proxy/api/v2/apmtelemetry"
-        styles = ["B3", "Datadog"]
-        expected["injection_styles"] = styles
-        expected["extraction_styles"] = styles
-
-        self.assertEqual(config, expected)
->>>>>>> 4745ac3b
 
     def run_error_test(self, conf_relative_path, diagnostic_excerpt):
         conf_path = Path(__file__).parent / conf_relative_path
