from .. import case
from .. import formats

import json
from pathlib import Path


class TestVariables(case.TestCase):

    def test_in_access_log_format(self):
        conf_path = Path(__file__).parent / "./conf/in_access_log_format.conf"
        conf_text = conf_path.read_text()

        status, log_lines = self.orch.nginx_replace_config(
            conf_text, conf_path.name)
        self.assertEqual(0, status, log_lines)

        # Drain any old nginx log lines.
        self.orch.sync_nginx_access_log()

        status, _, body = self.orch.send_nginx_http_request("/http")
        self.assertEqual(200, status, body)
        response = json.loads(body)
        headers = response["headers"]
<<<<<<< HEAD
        trace_id, span_id = int(headers["x-datadog-trace-id"]), int(
            headers["x-datadog-parent-id"])
=======
        traceparent = headers["traceparent"]
        assert traceparent
        _, trace_id, span_id, _ = traceparent.split("-")
>>>>>>> f2e7b9bc

        log_lines = self.orch.sync_nginx_access_log()
        num_matching_lines = 0
        prefix = "here is your access record: "
        for line in log_lines:
            if not line.startswith(prefix):
                continue
            num_matching_lines += 1
            log_trace_id, log_span_id, propagation, location = json.loads(
                line[len(prefix):])
            self.assertEqual(trace_id, log_trace_id, line)
            self.assertEqual(span_id, log_span_id, line)
            self.assertEqual(dict, type(propagation))
            self.assertEqual("/https?[0-9]*", location)
<<<<<<< HEAD
=======

        self.assertEqual(1, num_matching_lines)

    def test_in_access_log_format_legacy(self):
        """Using the legacy 64bits trace ID and span ID"""
        conf_path = Path(
            __file__).parent / "./conf/in_access_log_format_legacy.conf"
        conf_text = conf_path.read_text()

        status, log_lines = self.orch.nginx_replace_config(
            conf_text, conf_path.name)
        self.assertEqual(0, status, log_lines)

        # Drain any old nginx log lines.
        self.orch.sync_nginx_access_log()

        status, _, body = self.orch.send_nginx_http_request("/http")
        self.assertEqual(200, status, body)
        response = json.loads(body)
        headers = response["headers"]
        trace_id = headers["x-datadog-trace-id"]
        span_id = headers["x-datadog-parent-id"]

        log_lines = self.orch.sync_nginx_access_log()
        num_matching_lines = 0
        prefix = "here is your access record: "
        for line in log_lines:
            if not line.startswith(prefix):
                continue
            num_matching_lines += 1
            log_trace_id, log_span_id, propagation, location = json.loads(
                line[len(prefix):])
            self.assertEqual(trace_id, log_trace_id, line)
            self.assertEqual(span_id, log_span_id, line)
            self.assertEqual(dict, type(propagation))
            self.assertEqual("/https?[0-9]*", location)
>>>>>>> f2e7b9bc

        self.assertEqual(1, num_matching_lines)

    def test_in_request_headers(self):
        conf_path = Path(__file__).parent / "./conf/in_request_headers.conf"
        conf_text = conf_path.read_text()

        status, log_lines = self.orch.nginx_replace_config(
            conf_text, conf_path.name)
        self.assertEqual(0, status, log_lines)

        status, _, body = self.orch.send_nginx_http_request("/http")
        self.assertEqual(200, status)
        response = json.loads(body)
        headers = response["headers"]
<<<<<<< HEAD
        trace_id, span_id = int(headers["x-datadog-trace-id"]), int(
            headers["x-datadog-parent-id"])
=======
        traceparent = headers["traceparent"]
        assert traceparent
        _, trace_id, span_id, _ = traceparent.split("-")
>>>>>>> f2e7b9bc

        # The service being reverse proxied by nginx returns a JSON response
        # containing the request headers.  By instructing nginx to add headers
        # whose values depend on the variables, we can extract the values of
        # the variables from the response.
        self.assertIn("x-datadog-test-thingy", headers)
        header_trace_id, header_span_id, propagation, location = json.loads(
            headers["x-datadog-test-thingy"])
        self.assertEqual(trace_id, header_trace_id)
        self.assertEqual(span_id, header_span_id)
        self.assertEqual(dict, type(propagation))
        self.assertEqual("/https?[0-9]*", location)

    def test_otel_drop_in_support(self):
        conf_path = Path(__file__).parent / "./conf/otel_drop_in_support.conf"
        conf_text = conf_path.read_text()

        status, log_lines = self.orch.nginx_replace_config(
            conf_text, conf_path.name)
        self.assertEqual(0, status, log_lines)

        status, _, body = self.orch.send_nginx_http_request("/http")
        self.assertEqual(200, status)
        response = json.loads(body)
        headers = response["headers"]
<<<<<<< HEAD
        trace_id, span_id = int(headers["x-datadog-trace-id"]), int(
            headers["x-datadog-parent-id"])
=======
        traceparent = headers["traceparent"]
        assert traceparent
        _, trace_id, span_id, _ = traceparent.split("-")
>>>>>>> f2e7b9bc

        # The service being reverse proxied by nginx returns a JSON response
        # containing the request headers.  By instructing nginx to add headers
        # whose values depend on the variables, we can extract the values of
        # the variables from the response.
        self.assertIn("x-datadog-test-thingy", headers)
        header_trace_id, header_span_id = json.loads(
            headers["x-datadog-test-thingy"])
        self.assertEqual(trace_id, header_trace_id)
        self.assertEqual(span_id, header_span_id)

    def test_which_span_id_in_headers(self):
        """Verify that when `datadog_trace_locations` is `on`, the span
        referred to by the `$datadog_span_id` variable in an added request
        header is the location span, not the request span.

        - load the relevant nginx.conf
        - sync agent (to consume any old log lines)
        - nginx request /http, with headers indicating nginx is not the head
        - reload nginx (to flush traces)
        - sync agent
        - verify that the value of `$datadog_span_id` is _not_ that span whose
          parent is the fake root span that we injected into the request to
          nginx.
        """
        conf_path = Path(
            __file__).parent / "./conf/which_span_id_in_headers.conf"
        conf_text = conf_path.read_text()

        status, log_lines = self.orch.nginx_replace_config(
            conf_text, conf_path.name)
        self.assertEqual(0, status, log_lines)

        self.orch.sync_service("agent")

        headers = {
            "X-Datadog-Trace-ID": 123,
            "X-Datadog-Parent-ID": 456,
            "X-Datadog-Sampling-Priority": 2,  # manual keep
        }
        status, _, body = self.orch.send_nginx_http_request("/http",
                                                            headers=headers)
        self.assertEqual(200, status)
        response = json.loads(body)
        headers = response["headers"]

        self.assertIn("x-datadog-test-thingy", headers)
<<<<<<< HEAD
        variable_span_id = int(json.loads(headers["x-datadog-test-thingy"]))
=======
        variable_span_id = headers["x-datadog-test-thingy"]
>>>>>>> f2e7b9bc

        self.orch.reload_nginx()
        log_lines = self.orch.sync_service("agent")

        # Map {span ID -> parent ID} for each span sent to the agent by nginx.
        # This will allow us to check that $datadog_span_id is the _location_
        # span, because the parent of the location span will be the request
        # span, _not_ the span we injected into our request to nginx.
        parent_by_span_id = {}
        nginx_sent_a_trace = False
        for line in log_lines:
            trace = formats.parse_trace(line)
            if trace is None:
                # not a trace; some other logging
                continue
            for chunk in trace:
                first, *rest = chunk
                if first["service"] == "nginx":
                    nginx_sent_a_trace = True
                    for span in chunk:
<<<<<<< HEAD
                        parent_by_span_id[span["span_id"]] = span["parent_id"]
=======
                        parent_by_span_id[format(span["span_id"],
                                                 "016x")] = format(
                                                     span["parent_id"], "016x")
>>>>>>> f2e7b9bc

        self.assertTrue(nginx_sent_a_trace)
        self.assertIn(variable_span_id, parent_by_span_id)

        variable_span_parent = parent_by_span_id[variable_span_id]
        self.assertNotEqual(variable_span_parent, 456)

    def test_which_span_id_in_access_log_format(self):
        """Verify that when `datadog_trace_locations` is `on`, the span
        referred to by the `$datadog_span_id` variable in an access log format
        string is the location span, not the request span.
        """
        conf_path = (Path(__file__).parent /
                     "./conf/which_span_id_in_access_log_format.conf")
        conf_text = conf_path.read_text()

        status, log_lines = self.orch.nginx_replace_config(
            conf_text, conf_path.name)
        self.assertEqual(0, status, log_lines)

        self.orch.sync_service("agent")

        # Drain any old nginx log lines.
        self.orch.sync_nginx_access_log()

        headers = {
            "X-Datadog-Trace-ID": 123,
            "X-Datadog-Parent-ID": 456,
            "X-Datadog-Sampling-Priority": 2,  # manual keep
        }
        status, _, body = self.orch.send_nginx_http_request("/http",
                                                            headers=headers)
        self.assertEqual(200, status, body)
        response = json.loads(body)
        headers = response["headers"]

        log_lines = self.orch.sync_nginx_access_log()
        prefix = "here is your span ID: "
        logged_span_id = None
        for line in log_lines:
            if not line.startswith(prefix):
                continue
            logged_span_id = line[len(prefix) + 1:-1]

        self.assertNotEqual(None, logged_span_id)

        # Now look at the agent's logs to see the spans actually sent, and
        # verify that `logged_span_id` is the _location_ span, not the request
        # span.
        self.orch.reload_nginx()
        log_lines = self.orch.sync_service("agent")

        parent_by_span_id = {}
        nginx_sent_a_trace = False
        for line in log_lines:
            trace = formats.parse_trace(line)
            if trace is None:
                # not a trace; some other logging
                continue
            for chunk in trace:
                first, *rest = chunk
                if first["service"] == "nginx":
                    nginx_sent_a_trace = True
                    for span in chunk:
<<<<<<< HEAD
                        parent_by_span_id[span["span_id"]] = span["parent_id"]
=======
                        parent_by_span_id[format(span["span_id"],
                                                 "016x")] = format(
                                                     span["parent_id"], "016x")
>>>>>>> f2e7b9bc

        self.assertTrue(nginx_sent_a_trace)
        self.assertIn(logged_span_id, parent_by_span_id)

        logged_span_parent = parent_by_span_id[logged_span_id]
        self.assertNotEqual(logged_span_parent, 456)<|MERGE_RESOLUTION|>--- conflicted
+++ resolved
@@ -22,14 +22,9 @@
         self.assertEqual(200, status, body)
         response = json.loads(body)
         headers = response["headers"]
-<<<<<<< HEAD
-        trace_id, span_id = int(headers["x-datadog-trace-id"]), int(
-            headers["x-datadog-parent-id"])
-=======
         traceparent = headers["traceparent"]
         assert traceparent
         _, trace_id, span_id, _ = traceparent.split("-")
->>>>>>> f2e7b9bc
 
         log_lines = self.orch.sync_nginx_access_log()
         num_matching_lines = 0
@@ -44,8 +39,6 @@
             self.assertEqual(span_id, log_span_id, line)
             self.assertEqual(dict, type(propagation))
             self.assertEqual("/https?[0-9]*", location)
-<<<<<<< HEAD
-=======
 
         self.assertEqual(1, num_matching_lines)
 
@@ -82,7 +75,6 @@
             self.assertEqual(span_id, log_span_id, line)
             self.assertEqual(dict, type(propagation))
             self.assertEqual("/https?[0-9]*", location)
->>>>>>> f2e7b9bc
 
         self.assertEqual(1, num_matching_lines)
 
@@ -98,14 +90,9 @@
         self.assertEqual(200, status)
         response = json.loads(body)
         headers = response["headers"]
-<<<<<<< HEAD
-        trace_id, span_id = int(headers["x-datadog-trace-id"]), int(
-            headers["x-datadog-parent-id"])
-=======
         traceparent = headers["traceparent"]
         assert traceparent
         _, trace_id, span_id, _ = traceparent.split("-")
->>>>>>> f2e7b9bc
 
         # The service being reverse proxied by nginx returns a JSON response
         # containing the request headers.  By instructing nginx to add headers
@@ -131,14 +118,9 @@
         self.assertEqual(200, status)
         response = json.loads(body)
         headers = response["headers"]
-<<<<<<< HEAD
-        trace_id, span_id = int(headers["x-datadog-trace-id"]), int(
-            headers["x-datadog-parent-id"])
-=======
         traceparent = headers["traceparent"]
         assert traceparent
         _, trace_id, span_id, _ = traceparent.split("-")
->>>>>>> f2e7b9bc
 
         # The service being reverse proxied by nginx returns a JSON response
         # containing the request headers.  By instructing nginx to add headers
@@ -186,11 +168,7 @@
         headers = response["headers"]
 
         self.assertIn("x-datadog-test-thingy", headers)
-<<<<<<< HEAD
-        variable_span_id = int(json.loads(headers["x-datadog-test-thingy"]))
-=======
         variable_span_id = headers["x-datadog-test-thingy"]
->>>>>>> f2e7b9bc
 
         self.orch.reload_nginx()
         log_lines = self.orch.sync_service("agent")
@@ -211,13 +189,9 @@
                 if first["service"] == "nginx":
                     nginx_sent_a_trace = True
                     for span in chunk:
-<<<<<<< HEAD
-                        parent_by_span_id[span["span_id"]] = span["parent_id"]
-=======
                         parent_by_span_id[format(span["span_id"],
                                                  "016x")] = format(
                                                      span["parent_id"], "016x")
->>>>>>> f2e7b9bc
 
         self.assertTrue(nginx_sent_a_trace)
         self.assertIn(variable_span_id, parent_by_span_id)
@@ -282,13 +256,9 @@
                 if first["service"] == "nginx":
                     nginx_sent_a_trace = True
                     for span in chunk:
-<<<<<<< HEAD
-                        parent_by_span_id[span["span_id"]] = span["parent_id"]
-=======
                         parent_by_span_id[format(span["span_id"],
                                                  "016x")] = format(
                                                      span["parent_id"], "016x")
->>>>>>> f2e7b9bc
 
         self.assertTrue(nginx_sent_a_trace)
         self.assertIn(logged_span_id, parent_by_span_id)
